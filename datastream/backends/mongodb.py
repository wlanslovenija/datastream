--- conflicted
+++ resolved
@@ -268,7 +268,7 @@
             assert self.key not in output
             output[self.key] = self._to_datetime(self.last)
 
-<<<<<<< HEAD
+
 class DerivationOperators(object):
     """
     A container for derivation operator classes.
@@ -435,8 +435,7 @@
 
             self._stream.derive_state = {'v': value, 't': timestamp}
             self._stream.save()
-=======
->>>>>>> 883148f8
+
 
 class GranularityField(mongoengine.StringField):
     def __init__(self, **kwargs):
@@ -490,17 +489,17 @@
         allow_inheritance=False,
     )
 
-<<<<<<< HEAD
+
 class DerivedStreamDescriptor(mongoengine.EmbeddedDocument):
     stream_ids = mongoengine.ListField(mongoengine.IntField())
     op = mongoengine.StringField()
     args = mongoengine.DynamicField()
 
+
 class ContributesToStreamDescriptor(mongoengine.EmbeddedDocument):
     op = mongoengine.StringField()
     args = mongoengine.DynamicField()
-=======
->>>>>>> 883148f8
+
 
 class Stream(mongoengine.Document):
     id = mongoengine.SequenceField(primary_key=True, db_alias=DATABASE_ALIAS)
